--- conflicted
+++ resolved
@@ -41,13 +41,8 @@
 :-----------| :---------------------------------| :----
 JMP         | :heavy_check_mark:                | 
 WAIT        | :heavy_check_mark: :warning:      | IRQ variant is not supported
-<<<<<<< HEAD
-IN          | :heavy_multiplication_x:          |
+IN          | :heavy_check_mark:                |
 OUT         | :heavy_check_mark: :construction: | EXEC destination not implemented
-=======
-IN          | :heavy_check_mark:                |
-OUT         | :heavy_check_mark: :construction: | PC, ISR and EXEC destinations not implemented
->>>>>>> 60b2566b
 PUSH        | :heavy_check_mark: :construction: | IfEmpty variant not implemented
 PULL        | :heavy_check_mark: :construction: | IfEmpty variant not implemented
 MOV         | :heavy_check_mark: :construction: | Some variants and operations not implemented
