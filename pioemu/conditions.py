--- conflicted
+++ resolved
@@ -32,10 +32,6 @@
 
 def receive_fifo_not_full(state):
     return len(state.receive_fifo) < 32
-<<<<<<< HEAD
-=======
-
->>>>>>> ed0a6e89
 
 def x_register_equals_zero(state):
     return state.x_register == 0
