--- conflicted
+++ resolved
@@ -251,34 +251,31 @@
         )
 
     @staticmethod
-<<<<<<< HEAD
     def _decode_push_pull(opcode):
         if opcode & 0x0080:
             # Pull
             if opcode & 0x0020:
-                instruction = Instruction(transmit_fifo_not_empty, pull_blocking)
+                instruction = Instruction(
+                    transmit_fifo_not_empty,
+                    pull_blocking,
+                    ProgramCounterAdvance.WHEN_CONDITION_MET,
+                )
             else:
-                instruction = Instruction(always, pull_nonblocking)
+                instruction = Instruction(
+                    always, pull_nonblocking, ProgramCounterAdvance.ALWAYS
+                )
         else:
             # Push
             if opcode & 0x0020:
-                instruction = Instruction(receive_fifo_not_full, push_blocking)
+                instruction = Instruction(
+                    receive_fifo_not_full,
+                    push_blocking,
+                    ProgramCounterAdvance.WHEN_CONDITION_MET,
+                )
             else:
-                instruction = Instruction(always, push_nonblocking)
-=======
-    def _decode_pull(opcode):
-        if opcode & 0x0020:
-            instruction = Instruction(
-                transmit_fifo_not_empty,
-                pull_blocking,
-                ProgramCounterAdvance.WHEN_CONDITION_MET,
-            )
-        else:
-            instruction = Instruction(
-                always, pull_nonblocking, ProgramCounterAdvance.ALWAYS
-            )
-
->>>>>>> 21d30368
+                instruction = Instruction(
+                    always, push_nonblocking, ProgramCounterAdvance.ALWAYS
+                )
         return instruction
 
     @staticmethod
