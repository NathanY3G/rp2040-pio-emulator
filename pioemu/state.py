--- conflicted
+++ resolved
@@ -36,17 +36,11 @@
     program_counter: int = 0
     pin_directions: int = 0
     pin_values: int = 0
-<<<<<<< HEAD
-    transmit_fifo: Deque = deque()
-    receive_fifo: Deque = deque()
-    input_shift_register: ShiftRegister = ShiftRegister(0, 0)
-    output_shift_register: ShiftRegister = ShiftRegister(0, 32)
-=======
     transmit_fifo: Deque = field(default_factory=DequeFactory)
+    receive_fifo: Deque = field(default_factory=DequeFactory)
     input_shift_register: ShiftRegister = field(default_factory=ShiftRegisterFactoryMin)
     output_shift_register: ShiftRegister = field(
         default_factory=ShiftRegisterFactoryMax
     )
->>>>>>> 57172870
     x_register: int = 0
     y_register: int = 0